#
# This file is part of the PyMeasure package.
#
# Copyright (c) 2013-2024 PyMeasure Developers
#
# Permission is hereby granted, free of charge, to any person obtaining a copy
# of this software and associated documentation files (the "Software"), to deal
# in the Software without restriction, including without limitation the rights
# to use, copy, modify, merge, publish, distribute, sublicense, and/or sell
# copies of the Software, and to permit persons to whom the Software is
# furnished to do so, subject to the following conditions:
#
# The above copyright notice and this permission notice shall be included in
# all copies or substantial portions of the Software.
#
# THE SOFTWARE IS PROVIDED "AS IS", WITHOUT WARRANTY OF ANY KIND, EXPRESS OR
# IMPLIED, INCLUDING BUT NOT LIMITED TO THE WARRANTIES OF MERCHANTABILITY,
# FITNESS FOR A PARTICULAR PURPOSE AND NONINFRINGEMENT. IN NO EVENT SHALL THE
# AUTHORS OR COPYRIGHT HOLDERS BE LIABLE FOR ANY CLAIM, DAMAGES OR OTHER
# LIABILITY, WHETHER IN AN ACTION OF CONTRACT, TORT OR OTHERWISE, ARISING FROM,
# OUT OF OR IN CONNECTION WITH THE SOFTWARE OR THE USE OR OTHER DEALINGS IN
# THE SOFTWARE.
#

import importlib
from pathlib import Path
from unittest.mock import MagicMock

import pytest

from pymeasure import instruments
<<<<<<< HEAD
from pymeasure.instruments import Instrument, Channel, generic_types
=======
from pymeasure.instruments import Channel, Instrument
>>>>>>> 53befeb6


# Collect all instruments
def find_devices_in_module(module):
    devices = set()
    channels = set()
    base_dir = Path(module.__path__[0])
    base_import = module.__package__ + "."
    for inst_file in Path(base_dir).rglob("*.py"):
        relative_path = inst_file.relative_to(base_dir)
        if inst_file == "__init__.py":
            # import parent module when filename __init__.py
            relative_import = ".".join(relative_path.parts[:-1])[:-3]
        else:
            relative_import = ".".join(relative_path.parts)[:-3]
        try:
            submodule = importlib.import_module(base_import + relative_import)
            for dev in dir(submodule):
                if dev.startswith("__"):
                    continue
                d = getattr(submodule, dev)
                try:
                    i = issubclass(d, Instrument)
                    c = issubclass(d, Channel)
                except TypeError:
                    # d is no class
                    continue
                else:
                    if i:
                        devices.add(d)
                    elif c:
                        channels.add(d)
        except ModuleNotFoundError:
            # Some non-required driver dependencies may not be installed on test computer,
            # for example ni.VirtualBench
            pass
        except OSError:
            # On Windows instruments.ni.daqmx can raise an OSError before ModuleNotFoundError
            # when checking installed driver files
            pass
    return devices, channels


devices, channels = find_devices_in_module(instruments)

# Collect all properties
properties = []
for device in devices.union(channels):
    for property_name in dir(device):
        prop = getattr(device, property_name)
        if isinstance(prop, property):
            properties.append((device, property_name, prop))
for mixin in dir(generic_types):
    if mixin in ("Instrument", "Channel", "CommonBase"):  # exclucion list.
        continue
    elif mixin[0].isupper():
        # filter only classes
        device = getattr(generic_types, mixin)
        for property_name in dir(device):
            prop = getattr(device, property_name)
            if isinstance(prop, property):
                properties.append((device, property_name, prop))

# Instruments unable to accept an Adapter instance.
proper_adapters = []
# Instruments with communication in their __init__, which consequently fails.
need_init_communication = [
    "SwissArmyFake",
    "FakeInstrument",
    "ThorlabsPM100USB",
    "Keithley2700",
    "TC038",
    "Agilent34450A",
    "AWG401x_AWG",
    "AWG401x_AFG",
    "VARX",
    "HP8116A",
    "IBeamSmart",
    "ANC300Controller",
]
# Channels which are still an Instrument subclass
channel_as_instrument_subclass = [
    "SMU",  # agilent/agilent4156
    "VMU",  # agilent/agilent4156
    "VSU",  # agilent/agilent4156
    "VARX",  # agilent/agilent4156
    "VAR1",  # agilent/agilent4156
    "VAR2",  # agilent/agilent4156
    "VARD",  # agilent/agilent4156
]
# Instruments whose property docstrings are not YET in accordance with the style (Get, Set, Control)
grandfathered_docstring_instruments = [
    "AWG401x_AFG",
    "AWG401x_AWG",
    "AdvantestR624X",
    "SMUChannel",  # AdvantestR624X
    "AdvantestR6245",
    "AdvantestR6246",
    "Agilent33220A",
    "Agilent33500",
    "Agilent33500Channel",
    "Agilent33521A",
    "Agilent34450A",
    "Agilent4156",
    "SMU",  # agilent/agilent4156
    "VMU",  # agilent/agilent4156
    "VSU",  # agilent/agilent4156
    "VARX",  # agilent/agilent4156
    "VAR1",  # agilent/agilent4156
    "VAR2",  # agilent/agilent4156
    "VARD",  # agilent/agilent4156
    "Agilent8257D",
    "Agilent8722ES",
    "AgilentB1500",
    "AgilentE4408B",
    "AgilentE4980",
    "Ametek7270",
    "DPSeriesMotorController",
    "AnritsuMS2090A",
    "SM7045D",
    "HP3437A",
    "HP34401A",
    "HP3478A",
    "HP6632A",
    "HP6633A",
    "HP6634A",
    "HP8116A",
    "Keithley2000",
    "Keithley2306",
    "Keithley2306Channel",
    "BatteryChannel",  # Keithley2306
    "Step",  # Keithley2306
    "Relay",  # Keithley2306
    "Keithley2400",
    "Keithley2450",
    "Keithley2600",
    "Keithley2700",
    "Keithley2750",
    "Keithley6221",
    "Keithley6517B",
    "KeysightDSOX1102G",
    "LakeShore421",
    "LakeShoreTemperatureChannel",
    "LakeShoreHeaterChannel",
    "IPS120_10",
    "ITC503",
    "PS120_10",
    "ParkerGV6",
    "FSL",
    "SFM",
    "DSP7265",
    "SG380",
    "SR510",
    "SR570",
    "SR830",
    "SR860",
    "ATS525",
    "ATS545",
    "ATSBase",
    "ECO560",
    "TexioPSW360L30",
    "IonGaugeAndPressureChannel",
    "PressureChannel",
    "SequenceEntry",
    "ChannelBase",
    "ChannelAWG",
    "ChannelAFG",
]
# Instruments which do not YET define `includeSCPI` explicitly
grandfathered_includeSCPI_instruments = [
    "AdvantestR624X",
    "AdvantestR6245",
    "AdvantestR6246",
    "AdvantestR3767CG",
    "AFG3152C",
    "Agilent33521A",
    "Agilent8722ES",
    "AgilentB1500",
    "AgilentE4980",
    "AgilentE4408B",
    "Agilent33500",
    "Agilent8257D",
    "Agilent34410A",
    "Agilent33220A",
    "Agilent4156",
    "Ametek7270",
    "AMI430",
    "AnritsuMS4645B",
    "AnritsuMS4647B",
    "AnritsuMS4644B",
    "AnritsuMS464xB",
    "AnritsuMS4642B",
    "AnritsuMS9740A",
    "AnritsuMS2090A",
    "AnritsuMS9710C",
    "AnritsuMG3692C",
    "APSIN12G",
    "ATSBase",
    "ATS545",
    "ATS525",
    "AWG401x_base",
    "BKPrecision9130B",
    "CNT91",
    "ECO560",
    "ESP300",
    "HP33120A",
    "HP34401A",
    "Keithley2000",
    "Keithley2200",
    "Keithley2400",
    "Keithley2600",
    "Keithley2260B",
    "Keithley2306",
    "Keithley2750",
    "Keithley6221",
    "Keithley6517B",
    "Keithley2450",
    "KeysightDSOX1102G",
    "KeysightN7776C",
    "KeysightN5767A",
    "KeysightE36312A",
    "LakeShore211",
    "LakeShore224",
    "LakeShore331",
    "LakeShore421",
    "LakeShore425",
    "LeCroyT3DSO1204",
    "ParkerGV6",
    "PL303P",
    "PL303QMTP",
    "PL303QMDP",
    "PLBase",
    "PL068P",
    "PL601P",
    "PL155P",
    "razorbillRP100",
    "SG380",
    "SM7045D",
    "SPDBase",
    "SPDSingleChannelBase",
    "SPD1168X",
    "SPD1305X",
    "SR860",
    "SR830",
    "SR570",
    "TDS2000",
    "TeledyneMAUI",
    "TeledyneOscilloscope",
    "TexioPSW360L30",
    "ThorlabsPro8000",
    "VellemanK8090",
    "Yokogawa7651",
    "YokogawaGS200",
]


@pytest.mark.parametrize("cls", devices)
def test_adapter_arg(cls):
    "Test that every instrument has adapter as their input argument."
    if cls.__name__ in proper_adapters:
        pytest.skip(f"{cls.__name__} does not accept an Adapter instance.")
    elif cls.__name__ in need_init_communication:
        pytest.skip(f"{cls.__name__} requires communication in init.")
    elif cls.__name__ in channel_as_instrument_subclass:
        pytest.skip(f"{cls.__name__} is a channel, not an instrument.")
    elif cls.__name__ == "Instrument":
        pytest.skip("`Instrument` requires a `name` parameter.")
    cls(adapter=MagicMock())


@pytest.mark.parametrize("cls", devices)
def test_name_argument(cls):
    "Test that every instrument accepts a name argument."
    if cls.__name__ in (*proper_adapters, *need_init_communication):
        pytest.skip(f"{cls.__name__} cannot be tested without communication.")
    elif cls.__name__ in channel_as_instrument_subclass:
        pytest.skip(f"{cls.__name__} is a channel, not an instrument.")
    inst = cls(adapter=MagicMock(), name="Name_Test")
    assert inst.name == "Name_Test"


# This uses a pyvisa-sim default instrument, we could also define our own.
SIM_RESOURCE = "ASRL2::INSTR"
is_pyvisa_sim_not_installed = not bool(importlib.util.find_spec("pyvisa_sim"))


@pytest.mark.skipif(
    is_pyvisa_sim_not_installed, reason="PyVISA tests require the pyvisa-sim library"
)
@pytest.mark.parametrize("cls", devices)
def test_kwargs_to_adapter(cls):
    """Verify that kwargs are accepted and handed to the adapter."""
    if cls.__name__ in (*proper_adapters, *need_init_communication):
        pytest.skip(f"{cls.__name__} cannot be tested without communication.")
    elif cls.__name__ in channel_as_instrument_subclass:
        pytest.skip(f"{cls.__name__} is a channel, not an instrument.")
    elif cls.__name__ == "Instrument":
        pytest.skip("`Instrument` requires a `name` parameter.")

    with pytest.raises(
        ValueError, match="'kwarg_test' is not a valid attribute for type SerialInstrument"
    ):
        cls(SIM_RESOURCE, visa_library="@sim", kwarg_test=True)


@pytest.mark.parametrize("cls", devices)
@pytest.mark.filterwarnings("error:It is deprecated to specify `includeSCPI`:FutureWarning")
def test_includeSCPI_explicitly_set(cls):
    if cls.__name__ in (*proper_adapters, *need_init_communication):
        pytest.skip(f"{cls.__name__} cannot be tested without communication.")
    elif cls.__name__ in channel_as_instrument_subclass:
        pytest.skip(f"{cls.__name__} is a channel, not an instrument.")
    elif cls.__name__ in grandfathered_includeSCPI_instruments:
        pytest.skip(f"{cls.__name__} is in the codebase and needs information about SCPI.")
    elif cls.__name__ == "Instrument":
        pytest.skip("`Instrument` requires a `name` parameter.")

    cls(adapter=MagicMock())
    # assert that no error is raised


def property_name_to_id(value):
    """Create a test id from `value`."""
    device, property_name, prop = value
    return f"{device.__name__}.{property_name}"


@pytest.mark.parametrize("prop_set", properties, ids=property_name_to_id)
def test_property_docstrings(prop_set):
    device, property_name, prop = prop_set
    if device.__name__ in grandfathered_docstring_instruments:
        pytest.skip(f"{device.__name__} is in the codebase and has to be refactored later on.")
    start = prop.__doc__.split(maxsplit=1)[0]
    assert start in ("Control", "Measure", "Set", "Get"), (
        f"'{device.__name__}.{property_name}' docstring does start with '{start}', not 'Control', "
        "'Measure', 'Get', or 'Set'."
    )<|MERGE_RESOLUTION|>--- conflicted
+++ resolved
@@ -29,11 +29,7 @@
 import pytest
 
 from pymeasure import instruments
-<<<<<<< HEAD
 from pymeasure.instruments import Instrument, Channel, generic_types
-=======
-from pymeasure.instruments import Channel, Instrument
->>>>>>> 53befeb6
 
 
 # Collect all instruments
